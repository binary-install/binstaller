--- conflicted
+++ resolved
@@ -106,10 +106,7 @@
 	EmbedChecksumsCommand.GroupID = "workflow"
 	GenCommand.GroupID = "workflow"
 	HelpfulCommand.GroupID = "utility"
-<<<<<<< HEAD
-=======
 	SchemaCommand.GroupID = "utility"
->>>>>>> e7b4159e
 
 	RootCmd.AddCommand(InitCommand)           // Step 1: Initialize config
 	RootCmd.AddCommand(CheckCommand)          // Step 2: Validate config
